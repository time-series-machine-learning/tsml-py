# -*- coding: utf-8 -*-
"""Checks for all estimators in tsml."""

__author__ = ["MatthewMiddlehurst"]

import warnings
from functools import partial

from sklearn.base import is_classifier, is_regressor
from sklearn.exceptions import SkipTestWarning
from sklearn.utils._testing import SkipTest, assert_allclose, ignore_warnings
from sklearn.utils.estimator_checks import (
    check_get_params_invariance,
    check_no_attributes_set_in_init,
    check_parameters_default_constructible,
    check_set_params,
)

import tsml.tests._sklearn_checks as patched_checks
import tsml.utils.testing as test_utils
from tsml.base import _clone_estimator
from tsml.utils._tags import _safe_tags
from tsml.utils.validation import is_clusterer, is_transformer


def _yield_all_time_series_checks(estimator):
    name = estimator.__class__.__name__
    tags = _safe_tags(estimator)

    if tags["_skip_test"]:
        warnings.warn(
            f"Explicit SKIP via _skip_test tag for estimator {name}.",
            SkipTestWarning,
        )
        return

    for check in _yield_checks(estimator):
        yield check

    if is_classifier(estimator):
        for check in _yield_classifier_checks(estimator):
            yield check

    if is_regressor(estimator):
        for check in _yield_regressor_checks(estimator):
            yield check

    if is_transformer(estimator):
        for check in _yield_transformer_checks(estimator):
            yield check

    if is_clusterer(estimator):
        for check in _yield_clustering_checks(estimator):
            yield check


def _yield_checks(estimator):
    """sklearn"""
    tags = _safe_tags(estimator)

    yield check_no_attributes_set_in_init
    yield patched_checks.check_estimators_dtypes
    yield patched_checks.check_fit_score_takes_y
    yield patched_checks.check_estimators_fit_returns_self
    yield partial(
        patched_checks.check_estimators_fit_returns_self, readonly_memmap=True
    )
    yield patched_checks.check_estimators_overwrite_params
    yield patched_checks.check_estimators_pickle
    yield patched_checks.check_estimator_get_tags_default_keys
    yield check_parameters_default_constructible
    yield patched_checks.check_fit3d_1sample
    yield patched_checks.check_fit3d_1feature
    yield check_get_params_invariance
    yield check_set_params
    yield patched_checks.check_dict_unchanged
    yield patched_checks.check_dont_overwrite_parameters
    yield patched_checks.check_fit_check_is_fitted

    if not tags["no_validation"]:
        yield check_estimator_input_types
        yield patched_checks.check_complex_data
        yield patched_checks.check_dtype_object
        yield patched_checks.check_estimators_empty_data_messages
        yield patched_checks.check_n_features_in
        yield patched_checks.check_fit1d
        yield patched_checks.check_fit3d_predict1d
        if tags["requires_y"]:
            yield patched_checks.check_requires_y_none

    if not tags["allow_nan"] and not tags["no_validation"]:
        yield patched_checks.check_estimators_nan_inf

    if not tags["non_deterministic"]:
        yield patched_checks.check_pipeline_consistency
        yield patched_checks.check_fit_idempotent
        yield patched_checks.check_methods_sample_order_invariance
        yield patched_checks.check_methods_subset_invariance

    if not tags["univariate_only"]:
        yield check_estimator_handles_multivariate_data
        yield check_fit3d_predict2d
    else:
        yield check_estimator_cannot_handle_multivariate_data

    if not tags["equal_length_only"]:
        yield check_estimator_handles_unequal_data
        yield check_n_features_unequal
    else:
        yield check_estimator_cannot_handle_unequal_data


def _yield_classifier_checks(classifier):
    tags = _safe_tags(classifier)

    yield patched_checks.check_estimator_data_not_an_array
    yield patched_checks.check_classifiers_one_label
    yield patched_checks.check_classifiers_classes
    yield patched_checks.check_classifiers_train
    yield partial(patched_checks.check_classifiers_train, readonly_memmap=True)
    yield partial(
        patched_checks.check_classifiers_train, readonly_memmap=True, X_dtype="float32"
    )
    yield patched_checks.check_decision_proba_consistency

    if not tags["no_validation"]:
        yield patched_checks.check_classifiers_regression_target
        yield patched_checks.check_supervised_y_no_nan
        yield patched_checks.check_supervised_y_2d

    if tags["requires_fit"]:
        yield patched_checks.check_estimators_unfitted


def _yield_regressor_checks(regressor):
    tags = _safe_tags(regressor)

    yield patched_checks.check_estimator_data_not_an_array
    yield patched_checks.check_regressors_train
    yield partial(patched_checks.check_regressors_train, readonly_memmap=True)
    yield partial(
        patched_checks.check_regressors_train, readonly_memmap=True, X_dtype="float32"
    )
    yield patched_checks.check_regressors_no_decision_function
    yield patched_checks.check_regressors_int

    if not tags["no_validation"]:
        yield patched_checks.check_supervised_y_no_nan
        yield patched_checks.check_supervised_y_2d

    if tags["requires_fit"]:
        yield patched_checks.check_estimators_unfitted


def _yield_transformer_checks(transformer):
    tags = _safe_tags(transformer)

    yield patched_checks.check_transformer_general
    yield partial(patched_checks.check_transformer_general, readonly_memmap=True)
    yield check_transformer_fit_no_y

    if not tags["no_validation"]:
        yield patched_checks.check_transformer_data_not_an_array

    if tags["preserves_dtype"]:
        yield patched_checks.check_transformer_preserve_dtypes

    if tags["requires_fit"]:
        yield patched_checks.check_estimators_unfitted


def _yield_clustering_checks(clusterer):
    yield patched_checks.check_clusterer_compute_labels_predict
    yield patched_checks.check_clustering
    yield partial(patched_checks.check_clustering, readonly_memmap=True)


def check_estimator_input_types(name, estimator_orig):
    """Check estimators with more than one input type returns the same results.

    Validates type tag.
    """
    valid_types = ["3darray", "2darray", "np_list"]
    type_tag = _safe_tags(estimator_orig, key="X_types")
    for t in type_tag:
        assert t in valid_types, f"Invalid X_types tag value {t} for {name}"

    # If there is only one input type other tests will cover it
    if len(type_tag) == 1:
        return

    if _safe_tags(estimator_orig, key="non_deterministic"):
        raise SkipTest(name + " is non deterministic")

    # test a single function with this priority
    def _get_func(est):
        if hasattr(est, "predict_proba"):
            return getattr(est, "predict_proba")
        elif hasattr(est, "predict"):
            return getattr(est, "predict")
        elif hasattr(est, "transform"):
            return getattr(est, "transform")

    X, y = test_utils.generate_3d_test_data()
    first_result = None

    if "3darray" in type_tag:
        estimator = _clone_estimator(estimator_orig, 1)

        estimator.fit(X, y)
        current_result = _get_func(estimator)(X)

        # no results to compare against yet
        first_result = current_result

    if "2darray" in type_tag:
        estimator = _clone_estimator(estimator_orig, 1)
        X_t = X.reshape((X.shape[0], -1))

        func = _get_func(estimator)
        estimator.fit(X_t, y)
        current_result = func(X_t)

        if first_result is None:
            first_result = current_result
        else:
            # if series to series transform reshape to match first result
            if first_result.ndim == 3 and current_result.ndim == 2:
                current_result = current_result.reshape(first_result.shape)

            msg = (
                f"Results for {name} differ between input types using function {func}."
            )
            assert_allclose(first_result, current_result, err_msg=msg)

    if "np_list" in type_tag:
        estimator = _clone_estimator(estimator_orig, 1)
        X_t = [x for x in X]

        func = _get_func(estimator)
        estimator.fit(X_t, y)
        current_result = func(X_t)

        # we must already have a first result if we reach here
        msg = f"Results for {name} differ between input types using function {func}."
        assert_allclose(first_result, current_result, err_msg=msg)


@ignore_warnings(category=FutureWarning)
def check_fit3d_predict2d(name, estimator_orig):
    pass


@ignore_warnings(category=FutureWarning)
def check_estimator_cannot_handle_multivariate_data(name, estimator_orig):
    pass


@ignore_warnings(category=FutureWarning)
def check_estimator_handles_multivariate_data(name, estimator_orig):
    pass


@ignore_warnings(category=FutureWarning)
def check_estimator_cannot_handle_unequal_data(name, estimator_orig):
    pass


@ignore_warnings(category=FutureWarning)
def check_estimator_handles_unequal_data(name, estimator_orig):
    pass


@ignore_warnings(category=FutureWarning)
def check_n_features_unequal(name, estimator_orig):
<<<<<<< HEAD
    pass


@ignore_warnings(category=FutureWarning)
def check_transformer_fit_no_y(name, estimator_orig):
=======
>>>>>>> 5ef51729
    pass<|MERGE_RESOLUTION|>--- conflicted
+++ resolved
@@ -3,6 +3,7 @@
 
 __author__ = ["MatthewMiddlehurst"]
 
+import inspect
 import warnings
 from functools import partial
 
@@ -157,7 +158,6 @@
 
     yield patched_checks.check_transformer_general
     yield partial(patched_checks.check_transformer_general, readonly_memmap=True)
-    yield check_transformer_fit_no_y
 
     if not tags["no_validation"]:
         yield patched_checks.check_transformer_data_not_an_array
@@ -167,6 +167,9 @@
 
     if tags["requires_fit"]:
         yield patched_checks.check_estimators_unfitted
+
+    if not tags["requires_y"]:
+        yield check_transformer_fit_no_y
 
 
 def _yield_clustering_checks(clusterer):
@@ -273,12 +276,18 @@
 
 @ignore_warnings(category=FutureWarning)
 def check_n_features_unequal(name, estimator_orig):
-<<<<<<< HEAD
     pass
 
 
 @ignore_warnings(category=FutureWarning)
 def check_transformer_fit_no_y(name, estimator_orig):
-=======
->>>>>>> 5ef51729
-    pass+    """Check that transformers treat y=None as valid input."""
+    X, y = test_utils.generate_3d_test_data(n_samples=5)
+
+    estimator = _clone_estimator(estimator_orig)
+    estimator.fit(X)
+
+    estimator = _clone_estimator(estimator_orig)
+    estimator.fit_transform(X)
+
+    assert "y" in inspect.getfullargspec(estimator.fit).args