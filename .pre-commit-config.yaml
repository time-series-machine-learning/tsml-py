--- conflicted
+++ resolved
@@ -26,11 +26,7 @@
         args: [ "--create", "--python-folders", "tsml" ]
 
   - repo: https://github.com/astral-sh/ruff-pre-commit
-<<<<<<< HEAD
-    rev: v0.12.9
-=======
     rev: v0.12.10
->>>>>>> 26ddfc0a
     hooks:
       - id: ruff
         args: [ "--fix" ]
