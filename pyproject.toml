--- conflicted
+++ resolved
@@ -4,11 +4,7 @@
 
 [project]
 name = "tsml"
-<<<<<<< HEAD
-version = "0.0.8"
-=======
-version = "0.0.7"
->>>>>>> 1dad889d
+version = "0.1.0"
 description = "A toolkit for time series machine learning algorithms."
 authors = [
     {name = "Matthew Middlehurst", email = "m.middlehurst@uea.ac.uk"},
