--- conflicted
+++ resolved
@@ -54,19 +54,9 @@
     "scikit-fda>=0.7.0",
     "statsmodels>=0.12.1",
     "stumpy>=1.6.0",
-<<<<<<< HEAD
-    "wildboar>=1.1.0",
-]
-unstable_extras = [
-    "mrsqm>=0.0.7; platform_system != 'Windows' and python_version < '3.12'",  # requires gcc and fftw to be installed for Windows and some other OS (see http://www.fftw.org/index.html)
-    "pycatch22",  # known to fail installation on some setups
-    "pyfftw>=0.12.0; python_version < '3.12'",  # requires fftw to be installed for Windows and some other OS (see http://www.fftw.org/index.html)
-=======
 ]
 unstable_extras = [
     "mrsqm>=0.0.7; python_version < '3.12'",  # requires gcc and fftw to be installed for Windows and some other OS (see http://www.fftw.org/index.html)
-
->>>>>>> 8c1cd0ff
 ]
 dev = [
     "pre-commit",
