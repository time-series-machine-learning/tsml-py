--- conflicted
+++ resolved
@@ -54,13 +54,8 @@
     "stumpy>=1.6.0",
     "wildboar>=1.1.0",
 
-<<<<<<< HEAD
     # temporary for stumpy
     "setuptools",
-=======
-    # temp
-    "fdasrsf<=2.5.2",  # temporary, currently above this breaks on some OS
->>>>>>> d9412392
 ]
 unstable_extras = [
     "mrsqm>=0.0.1 ; platform_system == 'Darwin' and python_version < '3.12'",  # requires gcc and fftw to be installed for Windows and some other OS (see http://www.fftw.org/index.html)
@@ -81,11 +76,7 @@
     "jupyterlab",
 ]
 docs = [
-<<<<<<< HEAD
-    "sphinx<7.3.0",
-=======
     "sphinx<7.4.0",
->>>>>>> d9412392
     "sphinx-design",
     "sphinx-version-warning",
     "sphinx_issues",
