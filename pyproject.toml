[build-system]
requires = ["setuptools>=61", "wheel"]
build-backend = "setuptools.build_meta"

[project]
name = "tsml"
version = "0.1.0"
description = "A toolkit for time series machine learning algorithms."
authors = [
    {name = "Matthew Middlehurst", email = "m.middlehurst@uea.ac.uk"},
    {name = "Tony Bagnall", email = "ajb@uea.ac.uk"},
]
readme = "README.md"
requires-python = ">=3.8,<3.12"
keywords = [
    "data-science",
    "machine-learning",
    "scikit-learn",
    "time-series",
    "time-series-classification",
    "time-series-regression",
    "time-series-clustering",
]
classifiers = [
    "Intended Audience :: Science/Research",
    "License :: OSI Approved :: BSD License",
    "Topic :: Scientific/Engineering",
    "Operating System :: Microsoft :: Windows",
    "Operating System :: POSIX",
    "Operating System :: Unix",
    "Operating System :: MacOS",
    "Programming Language :: Python",
    "Programming Language :: Python :: 3.8",
    "Programming Language :: Python :: 3.9",
    "Programming Language :: Python :: 3.10",
    "Programming Language :: Python :: 3.11",
]
dependencies = [
    "numba>=0.55.0,<0.58.0",
    "numpy>=1.21.0,<1.25.0",
    "pandas>=1.5.3,<2.1.0",
    "scikit-learn>=1.0.0,<1.3.0",
    "packaging>=20.0,<24.0",
]

[project.optional-dependencies]
extras = [
<<<<<<< HEAD
    "pyfftw>=0.12.0,<0.14.0",
    "statsmodels>=0.12.1,<0.14.0",
    "wildboar>=1.1.0,<0.12.0",
]
unstable_extras = [
    "mrsqm>=0.0.1,<0.1.0 ; platform_system == 'Darwin'",  # requires gcc and fftw to be installed for Windows and some other OS (see http://www.fftw.org/index.html)
    "pycatch22>=0.4.2,<0.5.0",  # Known to fail installation on some setups
=======
    "pyfftw>=0.12.0",
    "statsmodels>=0.12.1",
    "wildboar>=1.1.0",
]
unstable_extras = [
    "mrsqm>=0.0.1 ; platform_system == 'Darwin'",  # requires gcc and fftw to be installed for Windows and some other OS (see http://www.fftw.org/index.html)
    "pycatch22>=0.4.2",  # Known to fail installation on some setups
>>>>>>> beffd0ce
]
dev = [
    "pre-commit",
    "pytest",
    "pytest-randomly",
    "pytest-timeout",
    "pytest-xdist",
    "pytest-cov",
]
docs = [
    "sphinx",
    "sphinx-design",
    "sphinx-gallery",
    "nbsphinx",
    "numpydoc",
    "jupyter",
    "furo",
]

[project.urls]
homepage = "https://www.timeseriesclassification.com/"
repository = "https://github.com/time-series-machine-learning/tsml-py/"

[project.license]
file = "LICENSE"

[tool.setuptools.packages.find]
include = ["tsml"]

[tool.check-manifest]
ignore = [
    "examples/**",
    "docs/**",
    "*.yaml",
    "*.yml",
    ".coveragerc",
]

[tool.flake8]
max-line-length = 88
extend-ignore = ["E203"]

[tool.pytest.ini_options]
addopts = '''
    --ignore examples
    --ignore docs
    --durations 10
    --timeout 600
    --showlocals
    --doctest-modules
    --numprocesses auto
'''<|MERGE_RESOLUTION|>--- conflicted
+++ resolved
@@ -1,5 +1,5 @@
 [build-system]
-requires = ["setuptools>=61", "wheel"]
+requires = ["setuptools>=61", "wheel", "toml", "build"]
 build-backend = "setuptools.build_meta"
 
 [project]
@@ -45,7 +45,6 @@
 
 [project.optional-dependencies]
 extras = [
-<<<<<<< HEAD
     "pyfftw>=0.12.0,<0.14.0",
     "statsmodels>=0.12.1,<0.14.0",
     "wildboar>=1.1.0,<0.12.0",
@@ -53,15 +52,6 @@
 unstable_extras = [
     "mrsqm>=0.0.1,<0.1.0 ; platform_system == 'Darwin'",  # requires gcc and fftw to be installed for Windows and some other OS (see http://www.fftw.org/index.html)
     "pycatch22>=0.4.2,<0.5.0",  # Known to fail installation on some setups
-=======
-    "pyfftw>=0.12.0",
-    "statsmodels>=0.12.1",
-    "wildboar>=1.1.0",
-]
-unstable_extras = [
-    "mrsqm>=0.0.1 ; platform_system == 'Darwin'",  # requires gcc and fftw to be installed for Windows and some other OS (see http://www.fftw.org/index.html)
-    "pycatch22>=0.4.2",  # Known to fail installation on some setups
->>>>>>> beffd0ce
 ]
 dev = [
     "pre-commit",
